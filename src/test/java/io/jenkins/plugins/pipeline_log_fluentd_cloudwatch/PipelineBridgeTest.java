--- conflicted
+++ resolved
@@ -24,7 +24,6 @@
 
 package io.jenkins.plugins.pipeline_log_fluentd_cloudwatch;
 
-<<<<<<< HEAD
 import com.amazonaws.auth.AWSCredentials;
 import com.amazonaws.auth.BasicSessionCredentials;
 import com.amazonaws.auth.DefaultAWSCredentialsProviderChain;
@@ -39,32 +38,17 @@
 import hudson.ExtensionList;
 import hudson.util.FormValidation;
 import io.jenkins.plugins.aws.global_configuration.CredentialsAwsGlobalConfiguration;
-=======
-import static org.hamcrest.Matchers.*;
-import static org.junit.Assert.*;
-import static org.junit.Assume.*;
-
-import java.net.ConnectException;
-import java.util.Collections;
->>>>>>> e0c01955
 import java.util.Map;
 import java.util.UUID;
 import java.util.concurrent.ConcurrentHashMap;
 import java.util.logging.Level;
-
+import static org.hamcrest.Matchers.*;
 import org.jenkinsci.plugins.workflow.log.LogStorage;
 import org.jenkinsci.plugins.workflow.log.LogStorageTestBase;
+import static org.junit.Assume.*;
 import org.junit.Before;
 import org.junit.Rule;
 import org.jvnet.hudson.test.LoggerRule;
-
-import com.amazonaws.services.logs.model.ResourceNotFoundException;
-import com.amazonaws.services.logs.AWSLogs;
-import com.amazonaws.services.logs.model.FilterLogEventsRequest;
-import com.amazonaws.services.logs.model.FilterLogEventsResult;
-
-import hudson.ExtensionList;
-import hudson.util.FormValidation;
 
 public class PipelineBridgeTest extends LogStorageTestBase {
 
@@ -88,24 +72,6 @@
         FormValidation logGroupNameValidation = configuration.validate(logGroupName, null, credentialsId);
         assumeThat(logGroupNameValidation.toString(), logGroupNameValidation.kind, is(FormValidation.Kind.OK));
         configuration.setLogGroupName(logGroupName);
-<<<<<<< HEAD
-=======
-        // TODO reuse form validation when #6 is merged:
-        try (Fluency fluency = new Fluency.Builder(new TCPSender.Config().setHost(FluentdLogger.host()).setPort(FluentdLogger.port()).createInstance()).setFlusherConfig(new SyncFlusher.Config().setFlushIntervalMillis(1000)).build()) {
-            fluency.emit(LOG_STREAM_NAME, Collections.singletonMap("ping", true));
-            fluency.flush();
-        } catch (ConnectException x) {
-            assumeNoException("set $FLUENTD_SERVICE_HOST / $FLUENTD_SERVICE_PORT_TCP as needed", x);
-        }
-        AWSLogs client = configuration.getAWSLogsClientBuilder().build();
-        try {
-            FilterLogEventsResult events = client.filterLogEvents(
-                    new FilterLogEventsRequest().withLogGroupName(logGroupName).withLogStreamNames(LOG_STREAM_NAME));
-            assertThat("Event didn't reach CloudWatch", events.getEvents(), not(empty()));
-        } catch (ResourceNotFoundException e) {
-            fail("Event didn't reach CloudWatch: " + e.getMessage());
-        }
->>>>>>> e0c01955
         timestampTrackers = new ConcurrentHashMap<>();
         id = UUID.randomUUID().toString();
     }
